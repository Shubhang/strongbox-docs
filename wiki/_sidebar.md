**User Guide**
* Concepts
  * [[Artifact Coordinates]]
  * [[Artifact Coordinate Validators]]
  * [[Repositories]]
  * [[Storages]]
* Configuration
  * [[Application Properties]]
  * [[Artifact Routing Rules]]
  * Configuration Files
    * [strongbox.xml](https://github.com/strongbox/strongbox/wiki/The-strongbox.xml-File)
    * [strongbox‐authentication‐providers.xml](https://github.com/strongbox/strongbox/wiki/The-strongbox%E2%80%90authentication%E2%80%90providers.xml-File)
    * strongbox-authorization.xml
        * [[How to set up the anonymous user's permissions]]
    * [strongbox‐cron‐tasks.xml](https://github.com/strongbox/strongbox/wiki/The-strongbox%E2%80%90cron%E2%80%90tasks.xml-File)
    * [strongbox‐security‐users.xml](https://github.com/strongbox/strongbox/wiki/The-strongbox%E2%80%90security%E2%80%90users.xml-File)
  * [[Directory Structure]]
* [[Artifact Query Language]]
* [[Cron Tasks]]
* [[Installation]]
* [[Integrating build tools with Strongbox]]
* [[Layout Providers]]
  * [[Maven 2 Layout Provider]]
  * [[NPM Layout Provider]]
  * [[NuGet Layout Provider]]
  * [[Raw Layout Provider]]
* Indexing
  * [[Maven Indexer]]
* Metadata
  * [[Maven Metadata]]
  * [[NPM Metadata]]
* [[REST API]]
* [[Searching]]
* [[Artifact Query Language]]
* [[Tool Integration]]
<<<<<<< HEAD
  * [[Gradle Example]]
  * [[Maven Example]]
  * [[NPM Integration Example]]
  * [[SBT Integration Example]]
=======
  * [[NPM Example]]
  * [[SBT Example]]
>>>>>>> 84679522

**Developer Guide**
* [[Getting Started]]
* [[Building the code]]
* [[Building Strongbox Against Strongbox]]
* [[Coding Convention]]
* [[Using Docker To Build And Test]]
* [[Logging]]
* [[Writing Tests]]
  * [[JUnit User Guide]]
  * [[Writing Web Form Tests]]
* [[Getting Started With Persistence]]
* [[How To Implement A Custom Authenticator]]
* [[How To Implement Your Own Repository Format]]
* [[How To Implement Spring Controllers]]
* [[Using the event API]]

**Contributing/Licensing**
* [License](https://github.com/strongbox/strongbox/blob/master/LICENSE)
* [Code of Conduct](https://github.com/strongbox/strongbox/blob/master/CODE-OF-CONDUCT.md)
* [Contributing](https://github.com/strongbox/strongbox/blob/master/CONTRIBUTING.md)
* [Individual Contributor License Agreement (ICLA)](https://github.com/strongbox/strongbox/blob/master/ICLA.md)
<|MERGE_RESOLUTION|>--- conflicted
+++ resolved
@@ -33,15 +33,10 @@
 * [[Searching]]
 * [[Artifact Query Language]]
 * [[Tool Integration]]
-<<<<<<< HEAD
   * [[Gradle Example]]
   * [[Maven Example]]
-  * [[NPM Integration Example]]
-  * [[SBT Integration Example]]
-=======
   * [[NPM Example]]
   * [[SBT Example]]
->>>>>>> 84679522
 
 **Developer Guide**
 * [[Getting Started]]
