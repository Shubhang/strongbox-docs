--- conflicted
+++ resolved
@@ -92,15 +92,10 @@
     - Artifact Routing Rules: user-guide/artifact-routing-rules.md
     - REST API: user-guide/rest-api.md
     - Tool Integration:
-<<<<<<< HEAD
-      - NPM Integration Example: user-guide/tool-integration/npm-example.md
-      - SBT Integration Example: user-guide/tool-integration/sbt-example.md
+      - Gradle Example: user-guide/tool-integration/gradle-example.md
       - Maven Example: user-guide/tool-integration/maven-example.md
-      - Gradle Example: user-guide/tool-integration/gradle-example.md
-=======
       - NPM Example: user-guide/tool-integration/npm-example.md
       - SBT Example: user-guide/tool-integration/sbt-example.md
->>>>>>> 84679522
   - Developer guide:
     - Getting started: developer-guide/getting-started.md
     - Building:
